--- conflicted
+++ resolved
@@ -192,11 +192,7 @@
 
     experiment = Experiment()
     # TODO: Adjust segment_idx and run this script twice (once for each of your segment_idx')
-<<<<<<< HEAD
-    experiment.run(n_replications=20, steps=50, n_segments=16, segment_idx=7)
-=======
     experiment.run(n_replications=20, steps=50, n_segments=16, segment_idx=11)
->>>>>>> 2ddecbbe
 
     run_time = round(time.time() - start_time, 2)
     print(f'Run time: {run_time} seconds')