--- conflicted
+++ resolved
@@ -25,11 +25,7 @@
                 Refiner: 3,
                 Recycler: 1,
                 CarManufacturer: len(self.brands),
-<<<<<<< HEAD
-                User: 100,
-=======
                 User: 10,
->>>>>>> 7f3d0d8e
                 Garage: 2,
                 Dismantler: 1
             }
