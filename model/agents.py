"""
This module contains all agent classes.
"""

from mesa import Agent
from model.preferences import *
from model.bigger_components import *
import math


class GenericAgent(Agent):
    """
    This agent is a generic agent. Its descendants are:
        - Refiner
        - Recycler
        - PartsManufacturer/OEM
        - CarManufacturer
        - Garage
        - Dismantler
        - User
    """

    def __init__(self, unique_id, model, all_agents):
        """
        :param unique_id: int
        :param model: CEPAIModel
        :param all_agents: dictionary with {Agent: list of Agents}
        """
        super().__init__(unique_id, model)
        self.all_agents = all_agents

        # Stock of specific components
        self.stock = {
            Component.VIRGIN: 0.0,
            Component.RECYCLATE_LOW: 0.0,
            Component.RECYCLATE_HIGH: 0.0,
            Component.DISCARDED_PARTS: [],
            Component.PARTS: [],
            Component.CARS: [],
            Component.CARS_FOR_SHREDDER: [],
            Component.CARS_FOR_DISMANTLER: []
        }

        # Demand of specific components
        self.demand = {
            Component.VIRGIN: 0.0,
            Component.RECYCLATE_LOW: 0.0,
            Component.RECYCLATE_HIGH: 0.0,
            Component.PARTS: 0,
            Component.CARS: 0
        }

        # Default Demand of specific components
        self.default_demand = self.demand.copy()

        # Prices for specific components
        self.prices = {
            Component.VIRGIN: math.inf,
            Component.RECYCLATE_LOW: math.inf,
            Component.RECYCLATE_HIGH: math.inf,
            Component.PARTS: math.inf,
            Component.CARS: math.inf
        }

        # Minimum requirements given by law or car designer
        self.minimum_requirements = {
            PartState.REUSED: 0.0,
            Component.RECYCLATE_LOW: 0.0,
            Component.RECYCLATE_HIGH: 0.0
        }

        # Track how much was sold last tick and the the tick before that
        self.sold_volume = {'last': 0, 'second_last': 0}

    def get_all_components(self):
        """
        Determine the order of suppliers by personal preference and then buy components.
        """
        pass

    def get_sorted_suppliers(self, suppliers, component):
        """
        Determine a list that is sorted by the priority of the suppliers for a specific component.
        :param suppliers: list of Agents
        :param component: Component
        :return:
            suppliers_sorted: list of sorted Agents
        """
        preferences = Preferences(agent=self, suppliers=suppliers).data
        row = preferences.loc[component, :]
        series = row.sort_values(ascending=True)
        suppliers_sorted = list(series.index)

        return suppliers_sorted

    def get_component_from_suppliers(self, suppliers, component):
        """
        Go through the suppliers and try to buy a specific component.
        :param suppliers: list of Agents
        :param component: Component that this agent demands
        """
        rest_demand = self.demand[component]

        while suppliers and rest_demand > 0.0:
            supplier = suppliers[0]
            stock_of_supplier = supplier.get_stock()[component]

            if self.sufficient_stock(rest_demand, stock_of_supplier):
                supplier.provide(recepient=self, component=component, amount=rest_demand)
                self.reduce_current_demand(supplies=rest_demand, component=component)
                supplier.register_sales(rest_demand)
            else:
                rest_stock = self.get_rest_stock(stock_of_supplier)
                supplier.provide(recepient=self, component=component, amount=rest_stock)
                self.reduce_current_demand(supplies=rest_stock, component=component)
                supplier.register_sales(rest_stock)

            # Adjust remaining demand and supplier list
            rest_demand = self.demand[component]
            suppliers = suppliers[1:]

    def reduce_current_demand(self, supplies, component):
        """
        After receiving components, the current demand should be reduced accordingly.
        :return:
        """
        self.demand[component] -= supplies

    @staticmethod
    def get_rest_stock(stock_of_supplier):
        """
        Compute the rest stock
        :param stock_of_supplier: float or list
        :return:
            float or int
        """
        if isinstance(stock_of_supplier, float) or isinstance(stock_of_supplier, int):
            return stock_of_supplier
        elif isinstance(stock_of_supplier, list):
            return len(stock_of_supplier)

    def provide(self, recepient, component, amount):
        """
        This method provides a specific amount of a specific component to a specific buyer.
        :param recepient: Agent
        :param component: Component
        :param amount: float or int
        """
        if isinstance(self.stock[component], float) or isinstance(self.stock[component], int):
            self.stock[component] -= amount
            recepient.receive(component=component, amount=amount)
        elif isinstance(self.stock[component], list):
            # Get the supplies
            supplies = self.stock[component][:amount]
            # Remove supplies from the stock
            self.stock[component] = self.stock[component][amount:]
            # Give supplis to the recepient
            recepient.receive(component=component, amount=amount, supplies=supplies)

    def receive(self, component, amount, supplies=None):
        """
        Agent receives a specific amount of a specific component
        :param component: Component
        :param amount: float or int
        :param supplies: Car or Part
        """
        if isinstance(self.stock[component], float) or isinstance(self.stock[component], int):
            self.stock[component] += amount
        elif isinstance(self.stock[component], list):
            self.stock[component] += supplies

    def get_stock(self):
        """
        Getter for stock
        :return:
            self.stock: dictionary with {Component: float}
        """
        return self.stock

    def get_prices(self):
        """
        Getter for prices.
        :return:
            self.prices: dictionary with {Component: float}
        """
        return self.prices

    def process_components(self):
        """
        Process goods (manufacturing, shredding, using, or repairing).
        """
        pass

    def update(self):
        """
        Update prices and demand for the next instant depending on the sales developed within the last two instants.
        """
        self.demand = self.default_demand.copy()

    @staticmethod
    def sufficient_stock(rest_demand, stock_of_supplier):
        """
        Check whether there is enough stock to cover the demand.
        Take into account different data types of input parameters.
        :param rest_demand: float/int
        :param stock_of_supplier: float/set
        :return:
            truth: Boolean: True when there is enough stock to cover demand.
        """
        truth = False
        if isinstance(stock_of_supplier, float):
            truth = rest_demand <= stock_of_supplier
        elif isinstance(stock_of_supplier, list):
            truth = rest_demand <= len(stock_of_supplier)
        return truth

    def register_sales(self, sales):
        """
        Register the sales of an agent during the current instant. This can then be used later to adjust prices and e.g.
        production of components.
        """
        if isinstance(sales, float) or isinstance(sales, int):
            amount = sales
        elif isinstance(sales, list):
            amount = len(sales)
        else:
            amount = 0

        self.sold_volume['second_last'] = self.sold_volume['last']
        self.sold_volume['last'] = amount

    def adjust_future_prices(self, component):
        """
        Adjust the price of an agent's component for the next instant.
        :param component: Component
        """
        prev_year = self.sold_volume['last']
        prev_prev_year = self.sold_volume['second_last']
        noise = self.random.normalvariate(mu=1.0, sigma=0.2)

        if prev_year != 0 and prev_prev_year != 0:
            self.prices[component] = self.prices[component] * prev_year / prev_prev_year * noise
        else:
            self.prices[component] = component.get_random_price()

    def adjust_future_demand(self, component):
        """
        Adjust the demand of an agent's component for the next instant.
        :param component: Component
        TODO: Doesn't work for agents (only not PMs and CMs?) that get two different components
        """
        prev_year = self.sold_volume['last']
        prev_prev_year = self.sold_volume['second_last']
        noise = self.random.normalvariate(mu=1.0, sigma=0.2)

        if prev_year != 0 and prev_prev_year != 0:
            self.demand[component] = self.demand[component] * prev_year / prev_prev_year * noise
            if component == Component.PARTS or component == Component.CARS:
                self.demand[component] = round(self.demand[component])
        else:
            self.demand[component] = self.default_demand[component]


class PartsManufacturer(GenericAgent):
    """
    PartsManfucturer agent.
    """

    def __init__(self, unique_id, model, all_agents):
        """
        :param unique_id: int
        :param model: CEPAIModel
        :param all_agents: dictionary with {Agent: list of Agents}
        """
        super().__init__(unique_id, model, all_agents)

        self.demand = {
            Component.VIRGIN: self.random.normalvariate(mu=2.0, sigma=0.2),
            Component.RECYCLATE_LOW: self.random.normalvariate(mu=2.0, sigma=0.2),
            Component.RECYCLATE_HIGH: self.random.normalvariate(mu=3.0, sigma=0.1),
            Component.PARTS: round(self.random.normalvariate(mu=50.0, sigma=10.0))}  # How many parts to manufacture

        self.default_demand = self.demand.copy()

        self.stock = {
            Component.VIRGIN: self.random.normalvariate(mu=2.0, sigma=0.2),
            Component.RECYCLATE_LOW: self.random.normalvariate(mu=2.0, sigma=0.2),
            Component.RECYCLATE_HIGH: self.random.normalvariate(mu=3.0, sigma=0.1),
            Component.PARTS: [Part() for _ in range(100)]}

        self.minimum_requirements = {
            Component.RECYCLATE_LOW: 0.2,
            Component.RECYCLATE_HIGH: 0.2}

    def process_components(self):
        """
        Manufacture parts out of plastic.
<<<<<<< HEAD
=======

>>>>>>> 7f3d0d8e
        Remark: Currrently, this is very simply implemented as it doesn't specify what plastic_ratio the parts have.
        """

        for _ in range(self.demand[Component.PARTS]):
            plastic_ratio = self.compute_plastic_ratio()
            new_part = Part(plastic_ratio)
            self.stock[Component.PARTS].append(new_part)

    def compute_plastic_ratio(self):
        """
        Compute the ratio of plastic that is needed to create parts
        :return:
        """

        plastic_ratio = {
            Component.VIRGIN: 0,
            Component.RECYCLATE_LOW: self.random.uniform(self.minimum_requirements[Component.RECYCLATE_LOW],
                                                         self.minimum_requirements[Component.RECYCLATE_LOW] * 1.25),
            Component.RECYCLATE_HIGH: self.random.uniform(self.minimum_requirements[Component.RECYCLATE_HIGH],
                                                          self.minimum_requirements[Component.RECYCLATE_HIGH] * 1.25)
        }

        # Adjust virgin plastic weight such that the sum of all plastic will be 1.0
        plastic_ratio[Component.VIRGIN] = max(0.0, 1.0 - sum(plastic_ratio.values()))

        return plastic_ratio

    def get_all_components(self):
        """
        Determine the order of suppliers by personal preference and then buy components.
        """

        refiners = self.all_agents[Refiner]
        post_shredders = self.all_agents[Recycler]

        refiners = self.get_sorted_suppliers(suppliers=refiners, component=Component.VIRGIN)
        self.get_component_from_suppliers(suppliers=refiners, component=Component.VIRGIN)

        post_shredders_low = self.get_sorted_suppliers(suppliers=post_shredders, component=Component.RECYCLATE_LOW)
        self.get_component_from_suppliers(suppliers=post_shredders_low, component=Component.RECYCLATE_LOW)

        post_shredders_high = self.get_sorted_suppliers(suppliers=post_shredders, component=Component.RECYCLATE_HIGH)
        self.get_component_from_suppliers(suppliers=post_shredders_high, component=Component.RECYCLATE_HIGH)

    def update(self):
        """
        Update prices and demand for the next instant depending on the sales developed within the last two instants.
        """
        self.adjust_future_prices(component=Component.PARTS)
        self.adjust_future_demand(component=Component.VIRGIN)
        self.adjust_future_demand(component=Component.RECYCLATE_LOW)
        self.adjust_future_demand(component=Component.RECYCLATE_HIGH)


class Refiner(GenericAgent):
    """
    Refiner agent that produces virgin plastic.
    """

    def __init__(self, unique_id, model, all_agents):
        """
        :param unique_id: int
        :param model: CEPAIModel
        :param all_agents: dictionary with {Agent: list of Agents}
        """
        super().__init__(unique_id, model, all_agents)
        self.stock[Component.VIRGIN] = math.inf
        self.prices[Component.VIRGIN] = self.random.normalvariate(mu=2.5, sigma=0.2)  # cost per unit

    def update(self):
        """
        Update prices for the next instant depending on the sales developed within the last two instants.
        """
        self.adjust_future_prices(component=Component.VIRGIN)


class Recycler(GenericAgent):
    """
    Recycler agent that processes old parts and cars into recyclate plastic.
    """

    def __init__(self, unique_id, model, all_agents):
        """
        :param unique_id: int
        :param model: CEPAIModel
        :param all_agents: dictionary with {Agent: list of Agents}
        """
        super().__init__(unique_id, model, all_agents)

        self.stock[Component.DISCARDED_PARTS] = [Part(state = PartState.REUSED) for _ in range(10)]
        self.stock[Component.RECYCLATE_LOW] = self.random.normalvariate(mu=10.0, sigma=2)
        self.stock[Component.RECYCLATE_HIGH] = self.random.normalvariate(mu=10.0, sigma=2)
        brands = []
        for brand in Brand:
            brands.append(str(brand).rpartition('.')[2])
        self.stock[Component.CARS_FOR_SHREDDER] = [Car(brand=self.random.choice(brands)) for _ in range(10)]

        self.prices[Component.RECYCLATE_LOW] = self.random.normalvariate(mu=2.5, sigma=0.2)  # cost per unit of recyclate
        self.prices[Component.RECYCLATE_HIGH] = self.random.normalvariate(mu=3, sigma=0.2)  # cost per unit recyclate

        # `efficiency` for recyclers control how many times `RECYCLATE_HIGH` can be recycled as 'RECYCLATE_HIGH'
        self.efficiency = 0.50


<<<<<<< HEAD
    def step(self):
        """
        Step method.
        """

    def process_components(self):
        # return super().process_components()

        # Shred discarded parts to extract plastic
        # VIRGIN plastic present in the discarded parts is recycled as RECYCLATE_HIGH. 
        # RECYCLATE_HIGH present in part is extracted and can be either used as RECYCLATE_HIGH or RECYCLATE_LOW depending upon efficiency of the Recycler.
        # Similarly, The RECYCLATE_LOW can be either recycled as RECYCLATE_LOW or discareded depending upon efficiency of the Recycler.

        while len(self.stock[Component.DISCARDED_PARTS]) > 0:
            part = self.stock[Component.DISCARDED_PARTS][0]
            plastic_ratio = Part.extract_plastic(part)
            self.stock[Component.RECYCLATE_HIGH] += plastic_ratio[Component.VIRGIN]
            if random.uniform(0,1 ) < self.efficiency:
                self.stock[Component.RECYCLATE_HIGH] += plastic_ratio[Component.RECYCLATE_HIGH]
                self.stock[Component.RECYCLATE_LOW] += plastic_ratio[Component.RECYCLATE_LOW]

            else:
                self.stock[Component.RECYCLATE_LOW] += plastic_ratio[Component.RECYCLATE_HIGH]
            del self.stock[Component.DISCARDED_PARTS][0]


        # Shred cars to extract plastic
        while len(self.stock[Component.CARS_FOR_SHREDDER]) > 0:
            # Extracting parts to get the plastic 
            car = self.stock[Component.CARS_FOR_SHREDDER][0]
            while len(car.parts) > 1:
                part = car.parts[0]
                plastic_ratio = Part.extract_plastic(part)
                self.stock[Component.RECYCLATE_HIGH] += plastic_ratio[Component.VIRGIN]
                if random.uniform(0,1 ) < self.efficiency:
                    self.stock[Component.RECYCLATE_HIGH] += plastic_ratio[Component.RECYCLATE_HIGH]
                    self.stock[Component.RECYCLATE_LOW] += plastic_ratio[Component.RECYCLATE_LOW]
                else:
                    self.stock[Component.RECYCLATE_LOW] += plastic_ratio[Component.RECYCLATE_HIGH]
                del car.parts[0]
            del self.stock[Component.CARS_FOR_SHREDDER][0]

    def get_all_components(self):
        """
        Determine the order of suppliers by personal preference and then buy components.
        """
        # Suppliers for CARS_FOR_SHREDDER
        self.garages = self.all_agents[Garage]
        garages = self.get_sorted_suppliers(suppliers=self.garages, component=Component.CARS_FOR_SHREDDER)
        self.get_component_from_suppliers(suppliers=garages, component=Component.CARS_FOR_SHREDDER)

        # Suppliers for DISCARDED_PARTS
        self.dismantlers = self.all_agents[Dismantler]
        dismantlers = self.get_sorted_suppliers(suppliers=self.dismantlers, component=Component.DISCARDED_PARTS)
        self.get_component_from_suppliers(suppliers=dismantlers, component=Component.DISCARDED_PARTS)
    
    def get_component_from_suppliers(self, suppliers, component):
        """
        Go through the suppliers and try to buy a specific component. Recycler buys all the available 'CARS_FOR_SHREDDER' and `DISCARDED_PARTS. 
        :param suppliers: list of Agents
        :param component: Component that this agent demands
        """
        while len(suppliers) > 0.0:
            supplier = suppliers[0]
            stock_of_supplier = supplier.get_stock()[component]
            # Convert stock of supplier to int/float
            if isinstance(stock_of_supplier, float) or isinstance(stock_of_supplier, int):
                stock_of_supplier = stock_of_supplier
            elif isinstance(stock_of_supplier, list):
                stock_of_supplier = len(stock_of_supplier)
            # Get the material from supplier
            supplier.provide(recepient=self, component=component, amount=stock_of_supplier)
            # Adjust remaining demand and supplier list
            suppliers = suppliers[1:]
    
    def update(self):
        """
        Update prices for the next instant depending on the sales developed within the last two instants.
        """
        self.adjust_future_prices(component=Component.RECYCLATE_LOW)
        self.adjust_future_prices(component=Component.RECYCLATE_HIGH)
=======
>>>>>>> 7f3d0d8e

class CarManufacturer(GenericAgent):
    """
    CarManufcaturer agent which transforms parts into cars.
    """

    def __init__(self, unique_id, model, all_agents, brand):
        """
        :param unique_id: int
        :param model: CEPAIModel
        :param all_agents: dictionary with {Agent: list of Agents}
        """
        super().__init__(unique_id, model, all_agents)

        self.brand = brand

        self.stock[Component.PARTS] = [Part() for _ in range(100)]
        self.stock[Component.CARS] = [Car(self.brand) for _ in range(10)]

        self.prices[Component.PARTS] = self.random.normalvariate(mu=2.5, sigma=0.2)  # cost per unit
        self.prices[Component.CARS] = self.random.normalvariate(mu=1000.0, sigma=0.2)  # cost per unit

        self.demand[Component.PARTS] = round(self.random.normalvariate(mu=100.0, sigma=2))
        self.demand[Component.CARS] = round(self.random.normalvariate(mu=10.0, sigma=2))  # aim to produce
        self.default_demand[Component.PARTS] = self.demand[Component.PARTS]

        self.current_year_sales = 0

    def get_all_components(self):
        """
        Determine the order of suppliers by personal preference and then buy components.
        """
        # Suppliers
        parts_manufacturers = self.all_agents[PartsManufacturer]
        parts_manufacturers = self.get_sorted_suppliers(suppliers=parts_manufacturers, component=Component.PARTS)
        self.get_component_from_suppliers(suppliers=parts_manufacturers, component=Component.PARTS)

    def process_components(self):
        """
        Manufacture specific amount of cars.
        """
        for _ in range(self.demand[Component.CARS]):
            parts = self.get_next_parts(nr_of_parts=4)
            if not parts:
                break
            else:
                new_car = Car(brand=self.brand, parts=parts)
                self.stock[Component.CARS].append(new_car)

    def get_next_parts(self, nr_of_parts=4):
        """
        Get the next four parts from stock and return them to create a car with them.
        :param nr_of_parts: int: indicates how many parts a car needs to be fully assembled
        :return:
            next_parts: list with Parts
        """
        all_parts = self.stock[Component.PARTS]

        if len(all_parts) >= nr_of_parts:
            next_parts = all_parts[:4]
        else:
            next_parts = []

        return next_parts

    def update(self):
        """
        Update sold volumes.
        Update prices and demand for the next instant depending on the sales developed within the last two instants.
        """
        self.sold_volume['second_last'] = self.sold_volume['last']
        self.sold_volume['last'] = self.current_year_sales

        self.adjust_future_prices(component=Component.CARS)
        self.adjust_future_demand(component=Component.PARTS)

        self.current_year_sales = 0

    def register_sales(self, sales):
        """
        In the current conceptualisation, users buy cars themselves from car manufacturers which means this function is
        called everytime this happens. The general register_sales function can therefore not be used for this purpose.
        Instead, this function keeps track of their sales in another manner.
        """
        self.current_year_sales += sales


class User(GenericAgent):
    """
    Car user agent. Can buy a car, use it, and can bring it to a garage for repairs or for discarding it.
    """

    def __init__(self, unique_id, model, all_agents, car=None, use_intensity=1):
        """
         :param unique_id: int
         :param model: CEPAIModel
         :param all_agents: dictionary with {Agent: list of Agents}
         """
        super().__init__(unique_id, model, all_agents)
        self.use_intensity = use_intensity
        self.car_repair = False
        self.garages = []

        if car is None:
            self.stock[Component.CARS] = []
        else:
            self.stock[Component.CARS] = [car]

        self.demand[Component.CARS] = 1
        self.default_demand[Component.CARS] = self.demand[Component.CARS]

    def get_all_components(self):
        """
        Determine the order of suppliers by personal preference and then buy components.
        For a user this function buys a car of a car manufacturer when it has no car in possession and its car is not
        being repaired at a garage.
        When the user has bought the car, the ELV of the car is corrected by the intensity of use of the car.
<<<<<<< HEAD
        """

        if not self.stock[Component.CARS] and not self.car_repair:
            car_manufacturers = self.all_agents[CarManufacturer]
            car_manufacturers = self.get_sorted_suppliers(suppliers=car_manufacturers, component=Component.CARS)
            self.get_component_from_suppliers(suppliers=car_manufacturers, component=Component.CARS)

            if self.stock[Component.CARS]:
                car = self.stock[Component.CARS][0]
                car.ELV = car.ELV * self.use_intensity

    def bring_car_to_garage(self, car):
        """
        Bring car to garage of choice in case it is broken or total loss. Currently, garage is randomly chosen.
        """

        if car.state == (CarState.BROKEN or CarState.END_OF_LIFE):

            garage_of_choice = self.select_garage()
            garage_of_choice.receive_car_from_user(user=self, car=car)

    def select_garage(self):
        """
        Users try to find a garage which has parts. They do so by checking garages on the top of their preference list
        whether they have parts to repair their car.
        """
        garages = self.all_agents[Garage]
        garage_preferences = self.get_sorted_suppliers(suppliers=garages, component=Component.PARTS)

        selected_garage = None
        cheapest_garage = garage_preferences[0]

        while garage_preferences:
            garage = garage_preferences[0]
            garage_preferences = garage_preferences[1:]
            stock_of_garage = garage.get_stock()[Component.PARTS]

            if stock_of_garage:
                selected_garage = garage
                return selected_garage

        if selected_garage is None:
            return cheapest_garage

    def possess_car(self):
        """
        A user possesses a car. In case its car is not at the garage, the user will bring the car to the garage in case
        it is broken and continues using the car. If it is not broken, it will simply use the car.
        NOTE: it is assumed a car is not for a whole year in the garage. Therefore, the car is still being used the year
        when it is brought to the garage.
        At the moment this function is the equivalent of process_components.
        """
        if self.stock[Component.CARS]:
            car = self.stock[Component.CARS][0]
            self.bring_car_to_garage(car)
            car.use_car()

    def process_components(self):
        """
        The possession of a car is considered to be the 'user stage' of the process_components stage 2. However,
        renaming this function, would not make intuitive sense and might confuse someone trying to read the code.
        """
        self.possess_car()

    def update(self):
        """
        Ensure a user always buys one car in case it does.
        """
=======
        """

        if not self.stock[Component.CARS] and not self.car_repair:
            car_manufacturers = self.all_agents[CarManufacturer]
            car_manufacturers = self.get_sorted_suppliers(suppliers=car_manufacturers, component=Component.CARS)
            self.get_component_from_suppliers(suppliers=car_manufacturers, component=Component.CARS)

            if self.stock[Component.CARS]:
                car = self.stock[Component.CARS][0]
                car.ELV = car.ELV * self.use_intensity

    def bring_car_to_garage(self, car):
        """
        Bring car to garage of choice in case it is broken or total loss. Currently, garage is randomly chosen.
        """

        if car.state == (CarState.BROKEN or CarState.END_OF_LIFE):

            garage_of_choice = self.select_garage()
            garage_of_choice.receive_car_from_user(user=self, car=car)

    def select_garage(self):
        """
        Users try to find a garage which has parts. They do so by checking garages on the top of their preference list
        whether they have parts to repair their car.
        """
        garages = self.all_agents[Garage]
        garage_preferences = self.get_sorted_suppliers(suppliers=garages, component=Component.PARTS)

        selected_garage = None
        cheapest_garage = garage_preferences[0]

        while garage_preferences:
            garage = garage_preferences[0]
            garage_preferences = garage_preferences[1:]
            stock_of_garage = garage.get_stock()[Component.PARTS]

            if stock_of_garage:
                selected_garage = garage
                return selected_garage

        if selected_garage is None:
            return cheapest_garage

    def possess_car(self):
        """
        A user possesses a car. In case its car is not at the garage, the user will bring the car to the garage in case
        it is broken and continues using the car. If it is not broken, it will simply use the car.
        NOTE: it is assumed a car is not for a whole year in the garage. Therefore, the car is still being used the year
        when it is brought to the garage.
        At the moment this function is the equivalent of process_components.
        """
        if self.stock[Component.CARS]:
            car = self.stock[Component.CARS][0]
            self.bring_car_to_garage(car)
            car.use_car()

    def process_components(self):
        """
        The possession of a car is considered to be the 'user stage' of the process_components stage 2. However,
        renaming this function, would not make intuitive sense and might confuse someone trying to read the code.
        """
        self.possess_car()

    def update(self):
        """
        Ensure a user always buys one car in case it does.
        """
>>>>>>> 7f3d0d8e
        self.demand = self.default_demand


class Garage(GenericAgent):
    """
    This agent was used to validate the car buying behavior.
    """

    def __init__(self, unique_id, model, all_agents, circularity_friendliness=0.2):
        """
         :param unique_id: int
         :param model: CEPAIModel
         :param all_agents: dictionary with {Agent: list of Agents}
        """
        super().__init__(unique_id, model, all_agents)

        self.customer_base = {}
        self.circularity_friendliness = circularity_friendliness

        self.prices[Component.PARTS] = self.random.normalvariate(mu=4, sigma=0.2)  # cost per unit

        self.stock[Component.CARS] = []
        self.stock[Component.PARTS] = [Part() for _ in range(5)]
        self.stock[Component.DISCARDED_PARTS] = []
        self.stock[Component.CARS_FOR_SHREDDER] = []
        self.stock[Component.CARS_FOR_DISMANTLER] = []

        self.demand[Component.PARTS] = round(self.random.normalvariate(mu=100.0, sigma=2))
        self.default_demand[Component.PARTS] = self.demand[Component.PARTS]

        self.current_year_demand = 0

    def get_all_components(self):
        """
        Determine the order of suppliers by personal preference and then buy components.
        """
        parts_suppliers = self.all_agents[PartsManufacturer] + self.all_agents[Dismantler]
        parts_suppliers = self.get_sorted_suppliers(suppliers=parts_suppliers, component=Component.PARTS)
        self.get_component_from_suppliers(suppliers=parts_suppliers, component=Component.PARTS)

    def receive_car_from_user(self, user, car):
        """
        Receive a car from User. Should be initiated by User in case car is broken, it can choose which garage to go to.
        We keep track of which user a car belongs to in the customer base.
        If the car is at the end of its life, the garage decides whether the car goes to the shredder or dismantler.
        """
        component = Component.CARS
        self.demand[component] = 1  # To make functions work for receiving cars.

        self.get_component_from_suppliers(suppliers=[user], component=component)

        if car.state == CarState.BROKEN:
            self.customer_base[car] = user
            user.car_repair = True

            self.current_year_demand += 1

        elif car.state == CarState.END_OF_LIFE:
            self.stock[Component.CARS].remove(car)
            if self.random.random() < self.circularity_friendliness:
                self.stock[Component.CARS_FOR_DISMANTLER].append(car)
            else:
                self.stock[Component.CARS_FOR_SHREDDER].append(car)

    def repair_and_return_cars(self):
        """
        In the Car class is defined which component is broken and needs to be replaced, currently limited to one part.
        This function simply replaces that part.
        At the moment the equivalent of process_components.
        """
        cars_to_be_repaired = self.stock[Component.CARS]
        while self.stock[Component.PARTS]:

            if not cars_to_be_repaired:
                break

            car = cars_to_be_repaired[0]
            cars_to_be_repaired = cars_to_be_repaired[1:]

            if car.state == CarState.BROKEN:

                part = self.stock[Component.PARTS][0]
                self.stock[Component.PARTS] = self.stock[Component.PARTS][1:]

                removed_part = car.parts[0]
                self.stock[Component.DISCARDED_PARTS].append(removed_part)
                car.repair_car(part)

                user = self.customer_base[car]
                self.provide(recepient=user, component=Component.CARS, amount=1)
                user.car_repair = False
                self.customer_base.pop(car)

    def process_components(self):
        """
        Repairing and returning cars is considered to be the 'garage stage' of the process_components stage 2.
        Intuitively, the naming of repairing cars of users makes more sense and therefore changing function names, might
        confuse someone trying to read the code.
        """
        self.repair_and_return_cars()

    def update(self):
        """
        Update yearly demand for parts, because garages can see actual demand for their parts.
        Update prices and demand for the next instant depending on the sales developed within the last two instants.
        """
        self.sold_volume['second_last'] = self.sold_volume['last']
        self.sold_volume['last'] = self.current_year_demand

        self.adjust_future_prices(component=Component.PARTS)
        self.adjust_future_demand(component=Component.PARTS)

        self.current_year_demand = 0


class Dismantler(GenericAgent):
    """
    This agent was used to validate the car buying behavior.
    # TODO: Further implementation is needed
    """

    def __init__(self, unique_id, model, all_agents):
        """
         :param unique_id: int
         :param model: CEPAIModel
         :param all_agents: dictionary with {Agent: list of Agents}
         """
        super().__init__(unique_id, model, all_agents)

        self.stock[Component.PARTS] = [Part() for _ in range(100)]
        self.stock[Component.DISCARDED_PARTS] = [Part(state=PartState.REUSED) for _ in range(100)]

        # Randomly select a brand for cars in the stock
        brands = []
        for brand in Brand:
            brands.append(str(brand).rpartition('.')[2])
        self.stock[Component.CARS_FOR_DISMANTLER] = [Car(brand=self.random.choice(brands)) for _ in range(10)]

        self.prices[Component.PARTS] = self.random.normalvariate(mu=2.5, sigma=0.2)  # cost per unit

    def process_components(self):
        """
        Dismantle the car and adds the extracted parts to stock
        """

        # Sanity check
        # if len(self.stock[Component.CARS_FOR_DISMANTLER]) < 1:
        #     raise 'ValueError'

        # Dismantles the car, reuses the STANDARD parts and adds them to the stock
        while self.stock[Component.CARS_FOR_DISMANTLER]:
            car = self.stock[Component.CARS_FOR_DISMANTLER][0]
            while len(car.parts) > 1:
                part = car.parts[0]
                if part.state == PartState.STANDARD:
                    # print('going into the enumeration')
                    Part.reuse(part)
                    self.stock[Component.PARTS].append(part)
                else:
                    # Reused parts are discarded and sent to the recyclers
                    self.stock[Component.DISCARDED_PARTS].append(part)
                del car.parts[0]
            del self.stock[Component.CARS_FOR_DISMANTLER][0]

    def get_all_components(self):
        """
        Determine the order of suppliers (Garages) by personal preference and then buy components.
        """
        self.garages = self.all_agents[Garage]
        garages = self.get_sorted_suppliers(suppliers=self.garages, component=Component.CARS_FOR_DISMANTLER)
        self.get_component_from_suppliers(suppliers=garages, component=Component.CARS_FOR_DISMANTLER)

    def get_component_from_suppliers(self, suppliers, component):
        """
        Go through the suppliers and try to buy a specific component. Dismantler buys all the available 'CARS_FOR_DISMANTLER'. 
        :param suppliers: list of Agents
        :param component: Component that this agent demands
        """
        while len(suppliers) > 0.0:
            supplier = suppliers[0]
            stock_of_supplier = supplier.get_stock()[component]
            # Convert stock of supplier to int/float
            if isinstance(stock_of_supplier, float) or isinstance(stock_of_supplier, int):
                stock_of_supplier = stock_of_supplier
            elif isinstance(stock_of_supplier, list):
                stock_of_supplier = len(stock_of_supplier)
            # Get the material from supplier
            supplier.provide(recepient=self, component=component, amount=stock_of_supplier)
            # Adjust remaining demand and supplier list
            suppliers = suppliers[1:]

    def update(self):
        """
        Update prices for the next instant depending on the sales developed within the last two instants.
        """
        self.adjust_future_prices(component=Component.PARTS)<|MERGE_RESOLUTION|>--- conflicted
+++ resolved
@@ -295,10 +295,6 @@
     def process_components(self):
         """
         Manufacture parts out of plastic.
-<<<<<<< HEAD
-=======
-
->>>>>>> 7f3d0d8e
         Remark: Currrently, this is very simply implemented as it doesn't specify what plastic_ratio the parts have.
         """
 
@@ -403,7 +399,6 @@
         self.efficiency = 0.50
 
 
-<<<<<<< HEAD
     def step(self):
         """
         Step method.
@@ -485,8 +480,6 @@
         """
         self.adjust_future_prices(component=Component.RECYCLATE_LOW)
         self.adjust_future_prices(component=Component.RECYCLATE_HIGH)
-=======
->>>>>>> 7f3d0d8e
 
 class CarManufacturer(GenericAgent):
     """
@@ -604,7 +597,6 @@
         For a user this function buys a car of a car manufacturer when it has no car in possession and its car is not
         being repaired at a garage.
         When the user has bought the car, the ELV of the car is corrected by the intensity of use of the car.
-<<<<<<< HEAD
         """
 
         if not self.stock[Component.CARS] and not self.car_repair:
@@ -673,76 +665,6 @@
         """
         Ensure a user always buys one car in case it does.
         """
-=======
-        """
-
-        if not self.stock[Component.CARS] and not self.car_repair:
-            car_manufacturers = self.all_agents[CarManufacturer]
-            car_manufacturers = self.get_sorted_suppliers(suppliers=car_manufacturers, component=Component.CARS)
-            self.get_component_from_suppliers(suppliers=car_manufacturers, component=Component.CARS)
-
-            if self.stock[Component.CARS]:
-                car = self.stock[Component.CARS][0]
-                car.ELV = car.ELV * self.use_intensity
-
-    def bring_car_to_garage(self, car):
-        """
-        Bring car to garage of choice in case it is broken or total loss. Currently, garage is randomly chosen.
-        """
-
-        if car.state == (CarState.BROKEN or CarState.END_OF_LIFE):
-
-            garage_of_choice = self.select_garage()
-            garage_of_choice.receive_car_from_user(user=self, car=car)
-
-    def select_garage(self):
-        """
-        Users try to find a garage which has parts. They do so by checking garages on the top of their preference list
-        whether they have parts to repair their car.
-        """
-        garages = self.all_agents[Garage]
-        garage_preferences = self.get_sorted_suppliers(suppliers=garages, component=Component.PARTS)
-
-        selected_garage = None
-        cheapest_garage = garage_preferences[0]
-
-        while garage_preferences:
-            garage = garage_preferences[0]
-            garage_preferences = garage_preferences[1:]
-            stock_of_garage = garage.get_stock()[Component.PARTS]
-
-            if stock_of_garage:
-                selected_garage = garage
-                return selected_garage
-
-        if selected_garage is None:
-            return cheapest_garage
-
-    def possess_car(self):
-        """
-        A user possesses a car. In case its car is not at the garage, the user will bring the car to the garage in case
-        it is broken and continues using the car. If it is not broken, it will simply use the car.
-        NOTE: it is assumed a car is not for a whole year in the garage. Therefore, the car is still being used the year
-        when it is brought to the garage.
-        At the moment this function is the equivalent of process_components.
-        """
-        if self.stock[Component.CARS]:
-            car = self.stock[Component.CARS][0]
-            self.bring_car_to_garage(car)
-            car.use_car()
-
-    def process_components(self):
-        """
-        The possession of a car is considered to be the 'user stage' of the process_components stage 2. However,
-        renaming this function, would not make intuitive sense and might confuse someone trying to read the code.
-        """
-        self.possess_car()
-
-    def update(self):
-        """
-        Ensure a user always buys one car in case it does.
-        """
->>>>>>> 7f3d0d8e
         self.demand = self.default_demand
 
 
